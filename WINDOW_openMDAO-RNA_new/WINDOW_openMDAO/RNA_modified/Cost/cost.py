--- conflicted
+++ resolved
@@ -126,18 +126,8 @@
 
         outputs['cost_transformer'] = inputs['transformer_mass'] * self.ref_cost_mass('Transformer')
 
-<<<<<<< HEAD
         outputs['cost_electrical'] = machine_rating*82 # Instead of electricals + transformer + vs electronics
         #outputs['cost_electrical'] = machine_rating * 40  # for HYGRO
-=======
-        outputs['cost_electrical'] = machine_rating*35 # Instead of electricals + transformer
-
-        print 'hub mass', inputs['hub_mass']
-        print 'lss mass', inputs['lss_mass']
-        print 'main bearing mass', inputs['main_bearing_mass']
-
-        
->>>>>>> ec197fe2
         # aggregator
         [outputs['cost_blades'], \
          outputs['cost_hub_system'], \
@@ -196,13 +186,8 @@
                              outputs['cost_cover'] + \
                              outputs['cost_electrical'] + \
                              outputs['cost_controls'] #+ \
-<<<<<<< HEAD
                              #outputs['cost_transformer'] +
                              #outputs['cost_vs_electronics'] + \
-=======
-                             #outputs['cost_vs_electronics'] + \
-                             #outputs['cost_transformer']
->>>>>>> ec197fe2
                              
     return cost_nacelle                 
     
