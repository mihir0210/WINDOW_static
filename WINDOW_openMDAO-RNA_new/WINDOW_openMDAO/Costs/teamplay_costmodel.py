from openmdao.api import ExplicitComponent
from WINDOW_openMDAO.input_params import max_n_turbines
from costs.other_costs import other_costs

from WINDOW_openMDAO.input_params import distance_to_grid


class TeamPlayCostModel(ExplicitComponent):

    def setup(self):
        self.add_input('n_substations', val=0)
        self.add_input('n_turbines', val=0)
        self.add_input('length_p_cable_type', shape=3)
        self.add_input('cost_p_cable_type', shape=3)
        self.add_input('support_structure_costs', shape=max_n_turbines)
        self.add_input('support_decomm_costs', shape=max_n_turbines)
        self.add_input('depth_central_platform', val=0.0)
        self.add_input('machine_rating', units='W', desc='machine rating', val=10e6)
        self.add_input('rotor_radius', units='m', desc='rotor radius', val=95.4)
        self.add_input('hub_height', units='m', desc='hub height', val=119.0)
        self.add_input('purchase_price', desc='turbine cost in EUR', val=10000000.0)
        self.add_input('warranty_percentage', desc='insurance of the turbines % to its cost price', val=15)
        self.add_input('rna_mass', units='kg', desc='mass of RNA', val=589211.0)
        self.add_input('generator_voltage', units='V', desc='voltage at generator', val=4000.0)
        self.add_input('collection_voltage', units='V', desc='voltage at substation', val=66000.0)

        self.add_input('farm_area', desc='area of the wind farm in km2')
        
        self.add_output('investment_costs', val=0.0)
        self.add_output('decommissioning_costs', val=0.0)




        #self.declare_partals(of=['investment_costs', 'decommissioning_costs'], wrt=['n_substations', 'n_turbines', 'length_p_cable_type', 'cost_p_cable_type', 'support_structure_costs', 'depth_central_platform'], method='fd')

    def compute(self, inputs, outputs):
        n_substations = inputs['n_substations']
        n_turbines = inputs['n_turbines']
        length_p_cable_type = inputs['length_p_cable_type']
        cost_p_cable_type = inputs['cost_p_cable_type']
        support_structure_costs = inputs['support_structure_costs']
        support_decomm_costs = inputs['support_decomm_costs']
        depth_central_platform = inputs['depth_central_platform']
        other_investment, decommissioning_costs = other_costs(depth_central_platform, n_turbines, sum(length_p_cable_type), n_substations, \
                                                                         inputs['machine_rating'], inputs['rotor_radius'], inputs['purchase_price'], inputs['warranty_percentage'], \
                                                                         inputs['rna_mass'], inputs['hub_height'], inputs['generator_voltage'], inputs['collection_voltage'])
        # other_investment = 0.0
        infield_cable_investment = sum(cost_p_cable_type)
        # infield_cable_investment = 7973617.59755
        support_structure_investment = sum(support_structure_costs)
        support_decomm_costs = sum(support_decomm_costs)

        outputs['decommissioning_costs'] = decommissioning_costs + support_decomm_costs
        # support_structure_investment = 91955760.7762
        investment_costs = support_structure_investment + infield_cable_investment + other_investment

        a = 5*1e5  # the cost in euros/km2 that the developer pays for using ocean area [Hypothetical cost]
        farm_area = inputs['farm_area'] # in km2
        area_use_cost = a*farm_area

        #print 'infield cable cost:', infield_cable_investment


        outputs['investment_costs'] = support_structure_investment + infield_cable_investment + other_investment #+ area_use_cost  # TODO Apply management percentage also to electrical and support structure costs.
        # print support_structure_investment ,infield_cable_investment ,other_investment, outputs['decommissioning_costs']

        def pem_decentralized_costs():
            total_pipeline_length = distance_to_grid  # in m
            pipeline_costfactor = 1.25  # per kW per km

            pipeline_cost = pipeline_costfactor * n_turbines * inputs['machine_rating'] * (
                        total_pipeline_length / 1000.0) #+ 40e6


            pipeline_installation_cost_perkm = 4e6  # Euros

            pipeline_installation_cost = pipeline_installation_cost_perkm * (total_pipeline_length / 1000.0)

            #print 'pipeline costs', pipeline_cost
            #print 'pipeline installation costs', pipeline_installation_cost

            return pipeline_cost, pipeline_installation_cost

<<<<<<< HEAD
        #[pipeline_costs, pipeline_installation_costs] = pem_decentralized_costs()
        #outputs['investment_costs'] = support_structure_investment + other_investment + pipeline_costs + pipeline_installation_costs + infield_cable_investment
=======
        [pipeline_costs, pipeline_installation_costs] = pem_decentralized_costs()
        #outputs['investment_costs'] = support_structure_investment + other_investment + area_use_cost + pipeline_costs + pipeline_installation_costs
        outputs['investment_costs'] = support_structure_investment + other_investment + pipeline_costs + pipeline_installation_costs + infield_cable_investment + area_use_cost
>>>>>>> ec197fe2



        #print 'purchase price:', inputs['purchase_price']

        print 'Support costs:', support_structure_investment
        print 'Total investment costs:', outputs['investment_costs']
        print 'infield cable cots:', infield_cable_investment
        print 'Rated power:', inputs['machine_rating']
        print 'Turbine radius:', inputs['rotor_radius']





<|MERGE_RESOLUTION|>--- conflicted
+++ resolved
@@ -82,17 +82,8 @@
 
             return pipeline_cost, pipeline_installation_cost
 
-<<<<<<< HEAD
         #[pipeline_costs, pipeline_installation_costs] = pem_decentralized_costs()
         #outputs['investment_costs'] = support_structure_investment + other_investment + pipeline_costs + pipeline_installation_costs + infield_cable_investment
-=======
-        [pipeline_costs, pipeline_installation_costs] = pem_decentralized_costs()
-        #outputs['investment_costs'] = support_structure_investment + other_investment + area_use_cost + pipeline_costs + pipeline_installation_costs
-        outputs['investment_costs'] = support_structure_investment + other_investment + pipeline_costs + pipeline_installation_costs + infield_cable_investment + area_use_cost
->>>>>>> ec197fe2
-
-
-
         #print 'purchase price:', inputs['purchase_price']
 
         print 'Support costs:', support_structure_investment
