from WINDOW_openMDAO.src.api import AbstractOandM


class OM_model1(AbstractOandM):
    def OandM_model(self, AEP, eff, N_T, P_rated):
<<<<<<< HEAD
        costs_om = 16.0 * AEP / eff / 1000000.0
=======
        #costs_om = 16.0 * AEP / eff / 1000000.0
>>>>>>> ec197fe2
        availability = 1 #0.98
        # costs_om = 50000000.
        #costs_om = 85000000 #taken from BVG for a 1000 MW farm

<<<<<<< HEAD
        farm_rated = N_T*P_rated/1000 # FARM rated power in MW

        total = 85e6 #taken from BVG for a 1000 MW farm
        fixed = 1
=======
        farm_rated = N_T*P_rated/1000.0 #in MW

        total = 85e6 #taken from BVG for a 1000 MW farm
        fixed = 0.6
>>>>>>> ec197fe2
        variable = 1 - fixed
        fixed_costs = fixed*total
        variable_costs = variable*total*(farm_rated/1000)

        costs_om = fixed_costs + variable_costs

<<<<<<< HEAD

=======
>>>>>>> ec197fe2
        print 'O&M costs:', costs_om
        return costs_om, availability<|MERGE_RESOLUTION|>--- conflicted
+++ resolved
@@ -3,35 +3,20 @@
 
 class OM_model1(AbstractOandM):
     def OandM_model(self, AEP, eff, N_T, P_rated):
-<<<<<<< HEAD
         costs_om = 16.0 * AEP / eff / 1000000.0
-=======
-        #costs_om = 16.0 * AEP / eff / 1000000.0
->>>>>>> ec197fe2
         availability = 1 #0.98
         # costs_om = 50000000.
         #costs_om = 85000000 #taken from BVG for a 1000 MW farm
 
-<<<<<<< HEAD
         farm_rated = N_T*P_rated/1000 # FARM rated power in MW
 
         total = 85e6 #taken from BVG for a 1000 MW farm
         fixed = 1
-=======
-        farm_rated = N_T*P_rated/1000.0 #in MW
-
-        total = 85e6 #taken from BVG for a 1000 MW farm
-        fixed = 0.6
->>>>>>> ec197fe2
         variable = 1 - fixed
         fixed_costs = fixed*total
         variable_costs = variable*total*(farm_rated/1000)
 
         costs_om = fixed_costs + variable_costs
 
-<<<<<<< HEAD
-
-=======
->>>>>>> ec197fe2
         print 'O&M costs:', costs_om
         return costs_om, availability