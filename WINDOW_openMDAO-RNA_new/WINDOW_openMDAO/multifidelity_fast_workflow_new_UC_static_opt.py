# workflow_regular.py only defines the workflow to be built. Class WorkingGroup needs to be imported from another working directory. As an example we provide a working directory in the example folder. Run IEA_borssele_regular.py from the 'example' folder instead


import numpy as np
from openmdao.api import IndepVarComp, Group, ExecComp
from WINDOW_openMDAO.input_params import max_n_turbines, max_n_substations, interest_rate, central_platform, areas, \
    n_quadrilaterals, separation_equation_y, operational_lifetime, number_turbines_per_cable, wind_directions, \
    weibull_shapes, weibull_scales, direction_probabilities, layout, n_turbines, TI_ambient, coll_electrical_efficiency, \
    transm_electrical_efficiency, number_substations
from WINDOW_openMDAO.blade_parameters import blade_span, pegged_chord, pegged_twist
from WINDOW_openMDAO.src.api import AEP, NumberLayout, MinDistance, WithinBoundaries
from WINDOW_openMDAO.WaterDepth.water_depth_models import RoughClosestNode
from WINDOW_openMDAO.Finance.LCOE import LCOE
# from WINDOW_openMDAO.RNA.rna import RNA
from WINDOW_openMDAO.RNA_modified.rna import RNA
from WINDOW_openMDAO.Turbine.single_turbine import single_turbine

from WINDOW_openMDAO.layout_scaling import LayoutScaling
from WINDOW_openMDAO.AEP.farm_AEP import FarmAEP
from WINDOW_openMDAO.Farm_IRR.farm_IRR import FarmIRR

from WINDOW_openMDAO.H2_production.H2_production import H2


class WorkingGroup(Group):
    def __init__(self, options):
        super(WorkingGroup, self).__init__()
        self.aep_model = options.models.aep
        self.wake_model = options.models.wake
        self.merge_model = options.models.merge
        self.turbine_model = options.models.turbine
        self.turbulence_model = options.models.turbulence
        self.electrical_model = options.models.electrical
        self.support_model = options.models.support
        self.opex_model = options.models.opex
        self.apex_model = options.models.apex
        self.windspeed_sampling_points = options.samples.wind_speeds
        self.direction_sampling_angle = options.samples.wind_sectors_angle
        # self.n_cases = int((360.0 / self.direction_sampling_angle) * (self.windspeed_sampling_points + 1.0))
        self.windrose_file = options.input.site.windrose_file
        self.bathymetry_file = options.input.site.bathymetry_file

        self.power_curve_file = options.input.turbine.power_file
        self.ct_curve_file = options.input.turbine.ct_file
        self.num_pegged = options.input.turbine.num_pegged
        self.num_airfoils = options.input.turbine.num_airfoils
        self.num_nodes = options.input.turbine.num_nodes
        self.num_bins = options.input.turbine.num_bins
        self.safety_factor = options.input.turbine.safety_factor
        self.gearbox_stages = options.input.turbine.gearbox_stages
        self.gear_configuration = options.input.turbine.gear_configuration
        self.mb1_type = options.input.turbine.mb1_type
        self.mb2_type = options.input.turbine.mb2_type
        self.drivetrain_design = options.input.turbine.drivetrain_design
        self.uptower_transformer = options.input.turbine.uptower_transformer
        self.has_crane = options.input.turbine.has_crane
        self.reference_turbine = options.input.turbine.reference_turbine
        self.reference_turbine_cost = options.input.turbine.reference_turbine_cost

        self.time_resolution = options.input.site.time_resolution
        self.wind_file = options.input.site.wind_file
        #self.wind_speed_file = options.input.site.wind_speed_file
        self.spot_price_file = options.input.market.spot_price_file

        self.electrolyser_ratio = options.input.hydrogen.electrolyser_ratio

        ### FAST addition ###
        self.num_tnodes = options.input.turbine.num_tnodes

    def setup(self):
        indep2 = self.add_subsystem('indep2', IndepVarComp(),
                                    promotes_outputs=['turbine_rad', 'rated_power', 'scaling_factor'])
        #                                    promotes_outputs=['design_tsr', 'chord_coefficients', 'twist_coefficients',
        #                                                     'pitch', 'tau'])

        indep2.add_output("areas", val=areas)
        indep2.add_output('layout', val=layout)
<<<<<<< HEAD
        indep2.add_output('turbine_rad', val=0.8)
=======
        indep2.add_output('turbine_rad', val=1.25)
>>>>>>> bc0148aa
        indep2.add_output('rated_power', val=1)
        indep2.add_output('scaling_factor', val=1)
        # indep2.add_output('turbine_radius', val=63.0)
        # indep2.add_output('turbine_radius', val=120.0)d
        # indep2.add_output('machine_rating', val = 5000.0)

        indep2.add_output('n_turbines', val=n_turbines)
        indep2.add_output('n_turbines_p_cable_type',
                          val=number_turbines_per_cable)  # In ascending order, but 0 always at the end. 0 is used for requesting only two or one cable type.
        indep2.add_output('substation_coords', val=central_platform)
        indep2.add_output('n_substations', val=number_substations)
        indep2.add_output('coll_electrical_efficiency', val=coll_electrical_efficiency)
        indep2.add_output('transm_electrical_efficiency', val=transm_electrical_efficiency)
        indep2.add_output('operational_lifetime', val=operational_lifetime)
        indep2.add_output('interest_rate', val=interest_rate)



        indep2.add_output('design_tsr', desc='design tip speed ratio', val=9) #9 for the 10 MW
        indep2.add_output('chord_coefficients', units='m', desc='coefficients of polynomial chord profile',
                          val=np.array(pegged_chord))
        indep2.add_output('twist_coefficients', units='deg', desc='coefficients of polynomial twist profile',
                          val=np.array(pegged_twist))
        indep2.add_output('pitch', units='deg', desc='pitch angle', val=0.0)
        indep2.add_output('tau', val=1)
        # indep2.add_output('tau_root')
        # indep2.add_output('tau_75')

        indep2.add_output('blade_number', desc='number of blades', val=3)
        indep2.add_output('span_airfoil_r', units='m',
                          desc='list of blade node radial location at which the airfoils are specified',
                          val=np.array(blade_span))
        indep2.add_output('span_airfoil_id', desc='list of blade node Airfoil ID', val=range(30))
        indep2.add_output('thickness_factor', desc='scaling factor for laminate thickness', val=1.0)
        indep2.add_output('shaft_angle', units='deg',
                          desc='angle of the LSS inclindation with respect to the horizontal', val=-6.0)
        indep2.add_output('cut_in_speed', units='m/s', desc='cut-in wind speed', val=4.0)
        indep2.add_output('cut_out_speed', units='m/s', desc='cut-out wind speed', val=25.0)
        # indep2.add_output('machine_rating', units='kW', desc='machine rating', val=5000.0)
        indep2.add_output('drive_train_efficiency', desc='efficiency of aerodynamic to electrical conversion',
                          val=0.944)
        indep2.add_output('gear_ratio', desc='overall gearbox ratio', val= 40) #check; 40 in BVG; 97 for the 5 MW
        indep2.add_output('Np', desc='number of planets in each stage', val=[3, 3, 1]) #3,3,1 default

        indep2.add_output('weibull_scale', desc='weibull scale parameter', val=8.469)
        indep2.add_output('weibull_shape', desc='weibull shape parameter', val=2.345)




        ## Design variables ##
        ## Use this format when optimizing ##
        '''

        indep2.add_output('chord_coefficients', units='m', desc='coefficients of polynomial chord profile',
                          val = np.array([1, 1,  1]))
        indep2.add_output('twist_coefficients', units='deg', desc='coefficients of polynomial twist profile',
                          val= np.array([1, 1, 1]))
        indep2.add_output('pitch', units='deg', desc='pitch angle', val=0.028)
        #indep2.add_output('tau_root', val=0.8)
        #indep2.add_output('tau_75', val=0.8)
        indep2.add_output('design_tsr', desc='design tip speed ratio', val=1)
        indep2.add_output('tau', val=1)'''

        self.add_subsystem('rad_scaling', ExecComp('turbine_radius = turbine_rad*99'))
        self.add_subsystem('power_scaling', ExecComp('machine_rating = rated_power*10000.0'))

        self.add_subsystem('rad2dia', ExecComp('rotor_diameter = turbine_radius*2.0', \
                                               rotor_diameter={'units': 'm'}))

        self.add_subsystem('rna', RNA(num_pegged=self.num_pegged, \
                                      num_airfoils=self.num_airfoils, \
                                      num_nodes=self.num_nodes, \
                                      num_bins=self.num_bins, \
                                      safety_factor=self.safety_factor, \
                                      gearbox_stages=self.gearbox_stages, \
                                      gear_configuration=self.gear_configuration, \
                                      mb1_type=self.mb1_type, \
                                      mb2_type=self.mb2_type, \
                                      drivetrain_design=self.drivetrain_design, \
                                      uptower_transformer=self.uptower_transformer, \
                                      has_crane=self.has_crane, \
                                      reference_turbine=self.reference_turbine, \
                                      reference_turbine_cost=self.reference_turbine_cost, \
                                      power_file=self.power_curve_file, \
                                      ct_file=self.ct_curve_file))
                         #promotes_inputs=['design_tsr', 'pitch', 'chord_coefficients', 'twist_coefficients',
                                     #    'tau'])

        ##### Add Preprocessor ####
        # self.add_subsystem('Preprocessor', Preprocessor(num_nodes=self.num_nodes, num_stations=self.num_stations))

        self.add_subsystem('usd2eur', ExecComp('cost_rna_eur = cost_rna_usd * 0.88'))

        self.add_subsystem('layout_scaling', LayoutScaling(max_n_turbines,max_n_substations))

        self.add_subsystem('numbersubstation', NumberLayout(max_n_substations))
        self.add_subsystem('numberlayout', NumberLayout(max_n_turbines))
        self.add_subsystem('depths', RoughClosestNode(max_n_turbines, self.bathymetry_file))
        self.add_subsystem('platform_depth', RoughClosestNode(max_n_substations, self.bathymetry_file))

        self.add_subsystem('AeroAEP', self.aep_model(self.wake_model, self.turbulence_model, self.merge_model,
                                                     self.direction_sampling_angle, self.windspeed_sampling_points,
                                                     self.windrose_file, self.power_curve_file, self.ct_curve_file))

        ## Add farm AEP module
        self.add_subsystem('FarmAEP', FarmAEP(wind_file=self.wind_file,
                                              direction_sampling_angle = self.direction_sampling_angle,
                                              time_resolution = self.time_resolution))

        self.add_subsystem('electrical', self.electrical_model())

        self.add_subsystem('support', self.support_model())

        self.add_subsystem('Costs', self.apex_model())





        self.add_subsystem('OandM', self.opex_model())
        self.add_subsystem('AEP', AEP())

        self.add_subsystem('lcoe', LCOE())
        self.add_subsystem('constraint_distance', MinDistance())
        self.add_subsystem('constraint_boundary', WithinBoundaries())


        self.add_subsystem('hydrogen', H2(electrolyser_ratio = self.electrolyser_ratio,
                                          time_resolution = self.time_resolution))


        ## Add farm IRR module
        self.add_subsystem('FarmIRR', FarmIRR(wind_file=self.wind_file,
                                              spot_price_file=self.spot_price_file,
                                              time_resolution = self.time_resolution))











        ## Different connects

        # self.connect('indep2.turbine_radius', 'rad2dia.turbine_radius')
        self.connect('turbine_rad', 'rad_scaling.turbine_rad')
        self.connect('rated_power', 'power_scaling.rated_power')

        self.connect('rad_scaling.turbine_radius', 'rad2dia.turbine_radius')
        self.connect('rad2dia.rotor_diameter', 'rna.rotor_diameter')
        self.connect('indep2.design_tsr', 'rna.design_tsr')
        self.connect('indep2.blade_number', 'rna.blade_number')
        self.connect('indep2.chord_coefficients', 'rna.chord_coefficients')
        self.connect('indep2.twist_coefficients', 'rna.twist_coefficients')
        self.connect('indep2.span_airfoil_r', 'rna.span_airfoil_r')
        self.connect('indep2.span_airfoil_id', 'rna.span_airfoil_id')
        self.connect('indep2.pitch', 'rna.pitch')
        # self.connect('indep2.thickness_factor', 'rna.thickness_factor')
        self.connect('indep2.shaft_angle', 'rna.shaft_angle')
        self.connect('indep2.cut_in_speed', 'rna.cut_in_speed')
        self.connect('indep2.cut_out_speed', 'rna.cut_out_speed')
        # self.connect('indep2.machine_rating', 'rna.machine_rating')
        self.connect('power_scaling.machine_rating', 'rna.machine_rating')
        self.connect('indep2.drive_train_efficiency', 'rna.drive_train_efficiency')
        self.connect('indep2.gear_ratio', 'rna.gear_ratio')
        self.connect('indep2.Np', 'rna.Np')
        self.connect('rna.cost_rna', 'usd2eur.cost_rna_usd')

        # self.connect('indep2.turbine_radius', 'AeroAEP.turbine_radius')
        self.connect('rad_scaling.turbine_radius', 'AeroAEP.turbine_radius')
        self.connect('indep2.cut_in_speed', 'AeroAEP.cut_in_speed')
        self.connect('indep2.cut_out_speed', 'AeroAEP.cut_out_speed')
        # self.connect('indep2.machine_rating', 'AeroAEP.machine_rating')
        self.connect('power_scaling.machine_rating', 'AeroAEP.machine_rating')
        self.connect('rna.rated_wind_speed', 'AeroAEP.rated_wind_speed')

        ###### Layout scaling connects ######

        self.connect('indep2.layout', 'layout_scaling.orig_layout')
        self.connect('indep2.substation_coords', 'layout_scaling.substation_coords')
        self.connect('rad_scaling.turbine_radius', 'layout_scaling.turbine_radius')
        self.connect('scaling_factor', 'layout_scaling.scaling_factor')

        self.connect("layout_scaling.new_layout", ["numberlayout.orig_layout", "AeroAEP.layout", "constraint_distance.orig_layout",
                                       "constraint_boundary.layout"])
        self.connect("layout_scaling.new_substation_coords", "numbersubstation.orig_layout")

        self.connect('layout_scaling.farm_area', 'Costs.farm_area')
        #self.connect("indep2.layout", ["numberlayout.orig_layout", "AeroAEP.layout", "constraint_distance.orig_layout",
                                       #"constraint_boundary.layout"])
        #self.connect("indep2.substation_coords", "numbersubstation.orig_layout")



        # self.connect("indep2.turbine_radius", "constraint_distance.turbine_radius")
        self.connect("rad_scaling.turbine_radius", "constraint_distance.turbine_radius")
        self.connect("indep2.areas", "constraint_boundary.areas")

        self.connect('numberlayout.number_layout', 'depths.layout')

        self.connect('indep2.n_turbines',
                     ['AeroAEP.n_turbines', 'electrical.n_turbines', 'support.n_turbines', 'Costs.n_turbines'])

        self.connect('numberlayout.number_layout', 'electrical.layout')
        self.connect('indep2.n_turbines_p_cable_type', 'electrical.n_turbines_p_cable_type')
        self.connect('indep2.substation_coords', 'electrical.substation_coords')
        self.connect('indep2.n_substations', 'electrical.n_substations')
        self.connect('rna.turbine_rated_current', 'electrical.turbine_rated_current')

        self.connect('depths.water_depths', 'support.depth')
        self.connect('AeroAEP.max_TI', 'support.max_TI')
        # self.connect('indep2.turbine_radius', 'support.rotor_radius')
        self.connect('rad_scaling.turbine_radius', 'support.rotor_radius')
        self.connect('rna.rated_wind_speed', 'support.rated_wind_speed')
        self.connect('rna.rotor_thrust', 'support.rotor_thrust')
        self.connect('rna.rna_mass', 'support.rna_mass')
        self.connect('rna.solidity_rotor', 'support.solidity_rotor')
        self.connect('rna.cd_rotor_idle_vane', 'support.cd_rotor_idle_vane')
        self.connect('rna.cd_nacelle', 'support.cd_nacelle')
        self.connect('rna.tower_top_diameter', 'support.yaw_diameter')
        self.connect('rna.front_area_nacelle', 'support.front_area_nacelle')
        self.connect('rna.yaw_to_hub_height', 'support.yaw_to_hub_height')
        self.connect('rna.mass_eccentricity', 'support.mass_eccentricity')

        #### Preprocessor connects ####

        #self.connect('indep2.tau', 'rna.tau')  #### uniform Thickness factor

        self.connect('AeroAEP.efficiency', 'OandM.array_efficiency')
        #self.connect('AeroAEP.AEP', ['AEP.aeroAEP', 'OandM.AEP'])
        self.connect('FarmAEP.farm_AEP', ['AEP.aeroAEP', 'OandM.AEP'])

        self.connect('OandM.availability', 'AEP.availability')
        self.connect('indep2.coll_electrical_efficiency', 'AEP.electrical_efficiency')

        self.connect('numbersubstation.number_layout', 'platform_depth.layout')
        self.connect('platform_depth.water_depths', 'Costs.depth_central_platform', src_indices=[0])

        self.connect('indep2.n_substations', 'Costs.n_substations')
        self.connect('electrical.length_p_cable_type', 'Costs.length_p_cable_type')
        self.connect('electrical.cost_p_cable_type', 'Costs.cost_p_cable_type')
        self.connect('support.cost_support', 'Costs.support_structure_costs')
        # self.connect('indep2.machine_rating', 'Costs.machine_rating')
        self.connect('power_scaling.machine_rating', 'Costs.machine_rating')
        # self.connect('indep2.turbine_radius', 'Costs.rotor_radius')
        self.connect('rad_scaling.turbine_radius', 'Costs.rotor_radius')
        self.connect('rna.hub_height', 'Costs.hub_height')
        self.connect('usd2eur.cost_rna_eur', 'Costs.purchase_price')
        self.connect('rna.warranty_percentage', 'Costs.warranty_percentage')
        self.connect('rna.rna_mass', 'Costs.rna_mass')
        self.connect('rna.generator_voltage', 'Costs.generator_voltage')
        self.connect('rna.collection_voltage', 'Costs.collection_voltage')



        self.connect('Costs.investment_costs', 'lcoe.investment_costs')
        self.connect('OandM.annual_cost_O&M', 'lcoe.oandm_costs')
        self.connect('Costs.decommissioning_costs', 'lcoe.decommissioning_costs')
        self.connect('AEP.AEP', 'lcoe.AEP')
        self.connect('indep2.transm_electrical_efficiency', 'lcoe.transm_electrical_efficiency')
        self.connect('indep2.operational_lifetime', 'lcoe.operational_lifetime')
        self.connect('indep2.interest_rate', 'lcoe.interest_rate')

        ## Hydrogen connects ##

        self.connect('FarmAEP.farm_power','hydrogen.farm_power')
        self.connect('indep2.transm_electrical_efficiency', 'hydrogen.transmission_efficiency')
        self.connect('power_scaling.machine_rating', 'hydrogen.P_rated')
        self.connect('indep2.n_turbines', 'hydrogen.N_T')




        # farm IRR connects

        self.connect('FarmAEP.farm_power', 'FarmIRR.farm_power')
        self.connect('indep2.operational_lifetime', 'FarmIRR.operational_lifetime')
        self.connect('indep2.transm_electrical_efficiency', 'FarmIRR.transm_electrical_efficiency')
        self.connect('Costs.investment_costs', 'FarmIRR.investment_costs')
        self.connect('OandM.annual_cost_O&M', 'FarmIRR.oandm_costs')
        self.connect('Costs.decommissioning_costs', 'FarmIRR.decommissioning_costs')


        '''

        ## Single-turbine connects

        self.connect('rna.elec_power_bin', 'single_turbine.elec_power_bin')
        self.connect('indep2.weibull_scale', 'single_turbine.weibull_scale')
        self.connect('indep2.weibull_shape', 'single_turbine.weibull_shape')
        self.connect('Costs.single_turbine_investment_costs', 'single_turbine.investment_costs')
        self.connect('Costs.single_turbine_decommissioning_costs', 'single_turbine.decommissioning_costs')
        self.connect('indep2.transm_electrical_efficiency', 'single_turbine.transm_electrical_efficiency')
        self.connect('indep2.operational_lifetime', 'single_turbine.operational_lifetime')
        self.connect('indep2.interest_rate', 'single_turbine.interest_rate')

        self.connect('indep2.cut_in_speed', 'single_turbine.cut_in_speed')
        self.connect('indep2.cut_out_speed', 'single_turbine.cut_out_speed')
        self.connect('rna.rated_wind_speed', 'single_turbine.rated_wind_speed')
        self.connect('rna.rotor_cp', 'single_turbine.rotor_cp')
        self.connect('rna.blade.aero_partial.swept_area', 'single_turbine.swept_area')
        self.connect('indep2.drive_train_efficiency', 'single_turbine.drive_train_efficiency')
        self.connect('power_scaling.machine_rating', 'single_turbine.machine_rating')'''




        ## Subsystem and Connections for Objective and Constraints ##
        #self.add_subsystem('obj', ExecComp('f=lcoe'))  # Reference value
        #self.connect('lcoe.LCOE', 'obj.lcoe')

        self.add_subsystem('obj', ExecComp('f=-1*IRR'))  # Reference value
        self.connect('FarmIRR.IRR', 'obj.IRR')

        ### For SLSQP ###

        #self.add_subsystem('c1', ExecComp('tip_deflection = deflection*63.0/turbine_radius/7.07'))  # Reference value
        #self.connect('rna.tip_deflection', 'c1.deflection')
        #self.connect('rad_scaling.turbine_radius', 'c1.turbine_radius')

        #self.add_subsystem('c2', ExecComp('ramp = ramp_90/15.0'))  # Reference value
        #self.connect('single_turbine.ramp_90', 'c2.ramp_90')




        '''
        self.add_subsystem('c1', ExecComp('tip_deflection=deflection/7.07'))  # Reference value
        self.connect('rna.tip_deflection', 'c1.deflection')

        self.add_subsystem('c2', ExecComp('Spar_stress=max_stress_spar/1047'))  # Reference value
        self.connect('rna.max_stress_spar', 'c2.max_stress_spar')

        self.add_subsystem('c3', ExecComp('Skin_stress=max_stress_skin/700'))  # Reference value
        self.connect('rna.max_stress_skin', 'c3.max_stress_skin')

        self.add_subsystem('c4', ExecComp('Te_Reinf_stress=max_stress_te_reinf/702'))  # Reference value
        self.connect('rna.max_stress_te_reinf', 'c4.max_stress_te_reinf')'''

        ### For GA ###
        '''

        self.add_subsystem('c1', ExecComp('tip_deflection=deflection'))  # Reference value
        self.connect('rna.tip_deflection', 'c1.deflection')

        self.add_subsystem('c2', ExecComp('Spar_stress=max_stress_spar'))  # Reference value
        self.connect('rna.max_stress_spar', 'c2.max_stress_spar')

        self.add_subsystem('c3', ExecComp('Skin_stress=max_stress_skin'))  # Reference value
        self.connect('rna.max_stress_skin', 'c3.max_stress_skin')

        self.add_subsystem('c4', ExecComp('Te_Reinf_stress=max_stress_te_reinf'))  # Reference value
        self.connect('rna.max_stress_te_reinf', 'c4.max_stress_te_reinf')'''




<|MERGE_RESOLUTION|>--- conflicted
+++ resolved
@@ -18,8 +18,6 @@
 from WINDOW_openMDAO.layout_scaling import LayoutScaling
 from WINDOW_openMDAO.AEP.farm_AEP import FarmAEP
 from WINDOW_openMDAO.Farm_IRR.farm_IRR import FarmIRR
-
-from WINDOW_openMDAO.H2_production.H2_production import H2
 
 
 class WorkingGroup(Group):
@@ -62,8 +60,6 @@
         #self.wind_speed_file = options.input.site.wind_speed_file
         self.spot_price_file = options.input.market.spot_price_file
 
-        self.electrolyser_ratio = options.input.hydrogen.electrolyser_ratio
-
         ### FAST addition ###
         self.num_tnodes = options.input.turbine.num_tnodes
 
@@ -75,11 +71,7 @@
 
         indep2.add_output("areas", val=areas)
         indep2.add_output('layout', val=layout)
-<<<<<<< HEAD
-        indep2.add_output('turbine_rad', val=0.8)
-=======
         indep2.add_output('turbine_rad', val=1.25)
->>>>>>> bc0148aa
         indep2.add_output('rated_power', val=1)
         indep2.add_output('scaling_factor', val=1)
         # indep2.add_output('turbine_radius', val=63.0)
@@ -207,10 +199,13 @@
         self.add_subsystem('constraint_distance', MinDistance())
         self.add_subsystem('constraint_boundary', WithinBoundaries())
 
-
-        self.add_subsystem('hydrogen', H2(electrolyser_ratio = self.electrolyser_ratio,
-                                          time_resolution = self.time_resolution))
-
+        '''
+
+        ## add single turbine model
+
+        self.add_subsystem('single_turbine', single_turbine(wind_file=self.wind_file,
+                                                    spot_price_file=self.spot_price_file,
+                                                            num_bins = self.num_bins))'''
 
         ## Add farm IRR module
         self.add_subsystem('FarmIRR', FarmIRR(wind_file=self.wind_file,
@@ -348,14 +343,6 @@
         self.connect('indep2.operational_lifetime', 'lcoe.operational_lifetime')
         self.connect('indep2.interest_rate', 'lcoe.interest_rate')
 
-        ## Hydrogen connects ##
-
-        self.connect('FarmAEP.farm_power','hydrogen.farm_power')
-        self.connect('indep2.transm_electrical_efficiency', 'hydrogen.transmission_efficiency')
-        self.connect('power_scaling.machine_rating', 'hydrogen.P_rated')
-        self.connect('indep2.n_turbines', 'hydrogen.N_T')
-
-
 
 
         # farm IRR connects
