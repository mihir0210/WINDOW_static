# workflow_regular.py only defines the workflow to be built. Class WorkingGroup needs to be imported from another working directory. As an example we provide a working directory in the example folder. Run IEA_borssele_regular.py from the 'example' folder instead


import numpy as np
from openmdao.api import IndepVarComp, Group, ExecComp
from WINDOW_openMDAO.input_params import max_n_turbines, max_n_substations, interest_rate, central_platform, areas, \
    n_quadrilaterals, separation_equation_y, operational_lifetime, number_turbines_per_cable, wind_directions, \
    weibull_shapes, weibull_scales, direction_probabilities, layout, n_turbines, TI_ambient, coll_electrical_efficiency, \
    transm_electrical_efficiency, number_substations
from WINDOW_openMDAO.blade_parameters import blade_span, pegged_chord, pegged_twist
from WINDOW_openMDAO.src.api import AEP, NumberLayout, MinDistance, WithinBoundaries
from WINDOW_openMDAO.WaterDepth.water_depth_models import RoughClosestNode
from WINDOW_openMDAO.Finance.LCOE import LCOE
# from WINDOW_openMDAO.RNA.rna import RNA
from WINDOW_openMDAO.RNA_modified.rna import RNA
from WINDOW_openMDAO.Turbine.single_turbine import single_turbine

from WINDOW_openMDAO.layout_scaling import LayoutScaling
from WINDOW_openMDAO.AEP.farm_AEP import FarmAEP
from WINDOW_openMDAO.Farm_IRR.farm_IRR import FarmIRR

from WINDOW_openMDAO.H2_production.H2_production import H2
from WINDOW_openMDAO.H2_production.LCoH import LCOH


class WorkingGroup(Group):
    def __init__(self, options):
        super(WorkingGroup, self).__init__()
        self.aep_model = options.models.aep
        self.wake_model = options.models.wake
        self.merge_model = options.models.merge
        self.turbine_model = options.models.turbine
        self.turbulence_model = options.models.turbulence
        self.electrical_model = options.models.electrical
        self.support_model = options.models.support
        self.opex_model = options.models.opex
        self.apex_model = options.models.apex
        self.windspeed_sampling_points = options.samples.wind_speeds
        self.direction_sampling_angle = options.samples.wind_sectors_angle
        # self.n_cases = int((360.0 / self.direction_sampling_angle) * (self.windspeed_sampling_points + 1.0))
        self.windrose_file = options.input.site.windrose_file
        self.bathymetry_file = options.input.site.bathymetry_file

        self.power_curve_file = options.input.turbine.power_file
        self.ct_curve_file = options.input.turbine.ct_file
        self.num_pegged = options.input.turbine.num_pegged
        self.num_airfoils = options.input.turbine.num_airfoils
        self.num_nodes = options.input.turbine.num_nodes
        self.num_bins = options.input.turbine.num_bins
        self.safety_factor = options.input.turbine.safety_factor
        self.gearbox_stages = options.input.turbine.gearbox_stages
        self.gear_configuration = options.input.turbine.gear_configuration
        self.mb1_type = options.input.turbine.mb1_type
        self.mb2_type = options.input.turbine.mb2_type
        self.drivetrain_design = options.input.turbine.drivetrain_design
        self.uptower_transformer = options.input.turbine.uptower_transformer
        self.has_crane = options.input.turbine.has_crane
        self.reference_turbine = options.input.turbine.reference_turbine
        self.reference_turbine_cost = options.input.turbine.reference_turbine_cost

        self.time_resolution = options.input.site.time_resolution
        self.wind_file = options.input.site.wind_file
        #self.wind_speed_file = options.input.site.wind_speed_file
        self.spot_price_file = options.input.market.spot_price_file

        self.electrolyser_ratio = options.input.hydrogen.electrolyser_ratio
        ### FAST addition ###
        self.num_tnodes = options.input.turbine.num_tnodes

    def setup(self):
        indep2 = self.add_subsystem('indep2', IndepVarComp(),
                                    promotes_outputs=['turbine_rad', 'rated_power', 'scaling_factor'])
        #                                    promotes_outputs=['design_tsr', 'chord_coefficients', 'twist_coefficients',
        #                                                     'pitch', 'tau'])

        indep2.add_output("areas", val=areas)
        indep2.add_output('layout', val=layout)
<<<<<<< HEAD
        indep2.add_output('turbine_rad', val=198/198.0)
        indep2.add_output('rated_power', val=10/10.0)
=======
        indep2.add_output('turbine_rad', val=1.111)
        indep2.add_output('rated_power', val=1)
>>>>>>> ec197fe2
        indep2.add_output('scaling_factor', val=1)
        # indep2.add_output('turbine_radius', val=63.0)
        # indep2.add_output('turbine_radius', val=120.0)d
        # indep2.add_output('machine_rating', val = 5000.0)

        indep2.add_output('n_turbines', val=n_turbines)
        indep2.add_output('n_turbines_p_cable_type',
                          val=number_turbines_per_cable)  # In ascending order, but 0 always at the end. 0 is used for requesting only two or one cable type.
        indep2.add_output('substation_coords', val=central_platform)
        indep2.add_output('n_substations', val=number_substations)
        indep2.add_output('coll_electrical_efficiency', val=coll_electrical_efficiency)
        indep2.add_output('transm_electrical_efficiency', val=transm_electrical_efficiency)
        indep2.add_output('operational_lifetime', val=operational_lifetime)
        indep2.add_output('interest_rate', val=interest_rate)



        indep2.add_output('design_tsr', desc='design tip speed ratio', val=9) #9 for the 10 MW
        indep2.add_output('chord_coefficients', units='m', desc='coefficients of polynomial chord profile',
                          val=np.array(pegged_chord))
        indep2.add_output('twist_coefficients', units='deg', desc='coefficients of polynomial twist profile',
                          val=np.array(pegged_twist))
        indep2.add_output('pitch', units='deg', desc='pitch angle', val=0.0)
        indep2.add_output('tau', val=1)
        # indep2.add_output('tau_root')
        # indep2.add_output('tau_75')

        indep2.add_output('blade_number', desc='number of blades', val=3)
        indep2.add_output('span_airfoil_r', units='m',
                          desc='list of blade node radial location at which the airfoils are specified',
                          val=np.array(blade_span))
        indep2.add_output('span_airfoil_id', desc='list of blade node Airfoil ID', val=range(30))
        indep2.add_output('thickness_factor', desc='scaling factor for laminate thickness', val=1.0)
        indep2.add_output('shaft_angle', units='deg',
                          desc='angle of the LSS inclindation with respect to the horizontal', val=-6.0)
        indep2.add_output('cut_in_speed', units='m/s', desc='cut-in wind speed', val=4.0)
        indep2.add_output('cut_out_speed', units='m/s', desc='cut-out wind speed', val=25.0)
        # indep2.add_output('machine_rating', units='kW', desc='machine rating', val=5000.0)
        indep2.add_output('drive_train_efficiency', desc='efficiency of aerodynamic to electrical conversion',
                          val=0.944)
        indep2.add_output('gear_ratio', desc='overall gearbox ratio', val= 40) #check; 40 in BVG; 97 for the 5 MW
        indep2.add_output('Np', desc='number of planets in each stage', val=[3, 3, 1]) #3,3,1 default

        indep2.add_output('weibull_scale', desc='weibull scale parameter', val=8.469)
        indep2.add_output('weibull_shape', desc='weibull shape parameter', val=2.345)




        ## Design variables ##
        ## Use this format when optimizing ##
        '''

        indep2.add_output('chord_coefficients', units='m', desc='coefficients of polynomial chord profile',
                          val = np.array([1, 1,  1]))
        indep2.add_output('twist_coefficients', units='deg', desc='coefficients of polynomial twist profile',
                          val= np.array([1, 1, 1]))
        indep2.add_output('pitch', units='deg', desc='pitch angle', val=0.028)
        #indep2.add_output('tau_root', val=0.8)
        #indep2.add_output('tau_75', val=0.8)
        indep2.add_output('design_tsr', desc='design tip speed ratio', val=1)
        indep2.add_output('tau', val=1)'''

        self.add_subsystem('rad_scaling', ExecComp('turbine_radius = turbine_rad*99'))
        self.add_subsystem('power_scaling', ExecComp('machine_rating = rated_power*10000.0'))

        self.add_subsystem('rad2dia', ExecComp('rotor_diameter = turbine_radius*2.0', \
                                               rotor_diameter={'units': 'm'}))

        self.add_subsystem('rna', RNA(num_pegged=self.num_pegged, \
                                      num_airfoils=self.num_airfoils, \
                                      num_nodes=self.num_nodes, \
                                      num_bins=self.num_bins, \
                                      safety_factor=self.safety_factor, \
                                      gearbox_stages=self.gearbox_stages, \
                                      gear_configuration=self.gear_configuration, \
                                      mb1_type=self.mb1_type, \
                                      mb2_type=self.mb2_type, \
                                      drivetrain_design=self.drivetrain_design, \
                                      uptower_transformer=self.uptower_transformer, \
                                      has_crane=self.has_crane, \
                                      reference_turbine=self.reference_turbine, \
                                      reference_turbine_cost=self.reference_turbine_cost, \
                                      power_file=self.power_curve_file, \
                                      ct_file=self.ct_curve_file))
                         #promotes_inputs=['design_tsr', 'pitch', 'chord_coefficients', 'twist_coefficients',
                                     #    'tau'])

        ##### Add Preprocessor ####
        # self.add_subsystem('Preprocessor', Preprocessor(num_nodes=self.num_nodes, num_stations=self.num_stations))

        self.add_subsystem('usd2eur', ExecComp('cost_rna_eur = cost_rna_usd * 0.88'))

        self.add_subsystem('layout_scaling', LayoutScaling(max_n_turbines,max_n_substations))

        self.add_subsystem('numbersubstation', NumberLayout(max_n_substations))
        self.add_subsystem('numberlayout', NumberLayout(max_n_turbines))
        self.add_subsystem('depths', RoughClosestNode(max_n_turbines, self.bathymetry_file))
        self.add_subsystem('platform_depth', RoughClosestNode(max_n_substations, self.bathymetry_file))

        self.add_subsystem('AeroAEP', self.aep_model(self.wake_model, self.turbulence_model, self.merge_model,
                                                     self.direction_sampling_angle, self.windspeed_sampling_points,
                                                     self.windrose_file, self.power_curve_file, self.ct_curve_file))

        ## Add farm AEP module
        self.add_subsystem('FarmAEP', FarmAEP(wind_file=self.wind_file,
                                              direction_sampling_angle = self.direction_sampling_angle,
                                              time_resolution = self.time_resolution))

        self.add_subsystem('electrical', self.electrical_model())

        self.add_subsystem('support', self.support_model())

        self.add_subsystem('Costs', self.apex_model())





        self.add_subsystem('OandM', self.opex_model())
        self.add_subsystem('AEP', AEP())

        self.add_subsystem('lcoe', LCOE())
        self.add_subsystem('constraint_distance', MinDistance())
        self.add_subsystem('constraint_boundary', WithinBoundaries())

        self.add_subsystem('H2', H2(electrolyser_ratio = self.electrolyser_ratio,
                                    time_resolution = self.time_resolution))

        self.add_subsystem('LCoH', LCOH())



        ## Add farm IRR module
        self.add_subsystem('FarmIRR', FarmIRR(wind_file=self.wind_file,
                                              spot_price_file=self.spot_price_file,
                                              time_resolution = self.time_resolution))











        ## Different connects

        # self.connect('indep2.turbine_radius', 'rad2dia.turbine_radius')
        self.connect('turbine_rad', 'rad_scaling.turbine_rad')
        self.connect('rated_power', 'power_scaling.rated_power')

        self.connect('rad_scaling.turbine_radius', 'rad2dia.turbine_radius')
        self.connect('rad2dia.rotor_diameter', 'rna.rotor_diameter')
        self.connect('indep2.design_tsr', 'rna.design_tsr')
        self.connect('indep2.blade_number', 'rna.blade_number')
        self.connect('indep2.chord_coefficients', 'rna.chord_coefficients')
        self.connect('indep2.twist_coefficients', 'rna.twist_coefficients')
        self.connect('indep2.span_airfoil_r', 'rna.span_airfoil_r')
        self.connect('indep2.span_airfoil_id', 'rna.span_airfoil_id')
        self.connect('indep2.pitch', 'rna.pitch')
        # self.connect('indep2.thickness_factor', 'rna.thickness_factor')
        self.connect('indep2.shaft_angle', 'rna.shaft_angle')
        self.connect('indep2.cut_in_speed', 'rna.cut_in_speed')
        self.connect('indep2.cut_out_speed', 'rna.cut_out_speed')
        # self.connect('indep2.machine_rating', 'rna.machine_rating')
        self.connect('power_scaling.machine_rating', 'rna.machine_rating')
        self.connect('indep2.drive_train_efficiency', 'rna.drive_train_efficiency')
        self.connect('indep2.gear_ratio', 'rna.gear_ratio')
        self.connect('indep2.Np', 'rna.Np')
        self.connect('rna.cost_rna', 'usd2eur.cost_rna_usd')

        # self.connect('indep2.turbine_radius', 'AeroAEP.turbine_radius')
        self.connect('rad_scaling.turbine_radius', 'AeroAEP.turbine_radius')
        self.connect('indep2.cut_in_speed', 'AeroAEP.cut_in_speed')
        self.connect('indep2.cut_out_speed', 'AeroAEP.cut_out_speed')
        # self.connect('indep2.machine_rating', 'AeroAEP.machine_rating')
        self.connect('power_scaling.machine_rating', 'AeroAEP.machine_rating')
        self.connect('rna.rated_wind_speed', 'AeroAEP.rated_wind_speed')

        ###### Layout scaling connects ######

        self.connect('indep2.layout', 'layout_scaling.orig_layout')
        self.connect('indep2.substation_coords', 'layout_scaling.substation_coords')
        self.connect('rad_scaling.turbine_radius', 'layout_scaling.turbine_radius')
        self.connect('scaling_factor', 'layout_scaling.scaling_factor')

        self.connect("layout_scaling.new_layout", ["numberlayout.orig_layout", "AeroAEP.layout", "constraint_distance.orig_layout",
                                       "constraint_boundary.layout"])
        self.connect("layout_scaling.new_substation_coords", "numbersubstation.orig_layout")

        self.connect('layout_scaling.farm_area', 'Costs.farm_area')
        #self.connect("indep2.layout", ["numberlayout.orig_layout", "AeroAEP.layout", "constraint_distance.orig_layout",
                                       #"constraint_boundary.layout"])
        #self.connect("indep2.substation_coords", "numbersubstation.orig_layout")



        # self.connect("indep2.turbine_radius", "constraint_distance.turbine_radius")
        self.connect("rad_scaling.turbine_radius", "constraint_distance.turbine_radius")
        self.connect("indep2.areas", "constraint_boundary.areas")

        self.connect('numberlayout.number_layout', 'depths.layout')

        self.connect('indep2.n_turbines',
                     ['AeroAEP.n_turbines', 'electrical.n_turbines', 'support.n_turbines', 'Costs.n_turbines'])

        self.connect('numberlayout.number_layout', 'electrical.layout')
        self.connect('indep2.n_turbines_p_cable_type', 'electrical.n_turbines_p_cable_type')
        self.connect('indep2.substation_coords', 'electrical.substation_coords')
        self.connect('indep2.n_substations', 'electrical.n_substations')
        self.connect('rna.turbine_rated_current', 'electrical.turbine_rated_current')

        self.connect('depths.water_depths', 'support.depth')
        self.connect('AeroAEP.max_TI', 'support.max_TI')
        # self.connect('indep2.turbine_radius', 'support.rotor_radius')
        self.connect('rad_scaling.turbine_radius', 'support.rotor_radius')
        self.connect('rna.rated_wind_speed', 'support.rated_wind_speed')
        self.connect('rna.rotor_thrust', 'support.rotor_thrust')
        self.connect('rna.rna_mass', 'support.rna_mass')
        self.connect('rna.solidity_rotor', 'support.solidity_rotor')
        self.connect('rna.cd_rotor_idle_vane', 'support.cd_rotor_idle_vane')
        self.connect('rna.cd_nacelle', 'support.cd_nacelle')
        self.connect('rna.tower_top_diameter', 'support.yaw_diameter')
        self.connect('rna.front_area_nacelle', 'support.front_area_nacelle')
        self.connect('rna.yaw_to_hub_height', 'support.yaw_to_hub_height')
        self.connect('rna.mass_eccentricity', 'support.mass_eccentricity')



        #self.connect('indep2.tau', 'rna.tau')  #### uniform Thickness factor

        self.connect('AeroAEP.efficiency', 'OandM.array_efficiency')
        #self.connect('AeroAEP.AEP', ['AEP.aeroAEP', 'OandM.AEP'])
        self.connect('FarmAEP.farm_AEP', ['AEP.aeroAEP', 'OandM.AEP'])
        self.connect('rna.hub_height', 'FarmAEP.hub_height')

        self.connect('indep2.n_turbines', 'OandM.N_T')
        self.connect('power_scaling.machine_rating', 'OandM.P_rated')

        self.connect('indep2.n_turbines', 'OandM.N_T')
        self.connect('power_scaling.machine_rating', 'OandM.P_rated')


        self.connect('OandM.availability', 'AEP.availability')
        self.connect('indep2.coll_electrical_efficiency', 'AEP.electrical_efficiency')

        self.connect('numbersubstation.number_layout', 'platform_depth.layout')
        self.connect('platform_depth.water_depths', 'Costs.depth_central_platform', src_indices=[0])

        self.connect('indep2.n_substations', 'Costs.n_substations')
        self.connect('electrical.length_p_cable_type', 'Costs.length_p_cable_type')
        self.connect('electrical.cost_p_cable_type', 'Costs.cost_p_cable_type')
        self.connect('support.cost_support', 'Costs.support_structure_costs')
        self.connect('support.support_decomm_costs', 'Costs.support_decomm_costs')
        # self.connect('indep2.machine_rating', 'Costs.machine_rating')
        self.connect('power_scaling.machine_rating', 'Costs.machine_rating')
        # self.connect('indep2.turbine_radius', 'Costs.rotor_radius')
        self.connect('rad_scaling.turbine_radius', 'Costs.rotor_radius')
        self.connect('rna.hub_height', 'Costs.hub_height')
        self.connect('usd2eur.cost_rna_eur', 'Costs.purchase_price')
        self.connect('rna.warranty_percentage', 'Costs.warranty_percentage')
        self.connect('rna.rna_mass', 'Costs.rna_mass')
        self.connect('rna.generator_voltage', 'Costs.generator_voltage')
        self.connect('rna.collection_voltage', 'Costs.collection_voltage')



        self.connect('Costs.investment_costs', 'lcoe.investment_costs')
        self.connect('OandM.annual_cost_O&M', 'lcoe.oandm_costs')
        self.connect('Costs.decommissioning_costs', 'lcoe.decommissioning_costs')
        self.connect('FarmAEP.farm_AEP', 'lcoe.AEP')
        self.connect('indep2.transm_electrical_efficiency', 'lcoe.transm_electrical_efficiency')
        self.connect('indep2.operational_lifetime', 'lcoe.operational_lifetime')
        self.connect('indep2.interest_rate', 'lcoe.interest_rate')



        # farm IRR connects

        self.connect('FarmAEP.farm_power', 'FarmIRR.farm_power')
        self.connect('indep2.operational_lifetime', 'FarmIRR.operational_lifetime')
        self.connect('indep2.transm_electrical_efficiency', 'FarmIRR.transm_electrical_efficiency')
        self.connect('Costs.investment_costs', 'FarmIRR.investment_costs')
        self.connect('OandM.annual_cost_O&M', 'FarmIRR.oandm_costs')
        self.connect('Costs.decommissioning_costs', 'FarmIRR.decommissioning_costs')

        self.connect('H2.H2_produced', 'FarmIRR.H2_produced')
        self.connect('H2.H2_CAPEX', 'FarmIRR.H2_CAPEX')
        self.connect('H2.H2_OPEX', 'FarmIRR.H2_OPEX')
        self.connect('H2.power_curtailed', 'FarmIRR.power_curtailed')


        # H2 connects

        self.connect('indep2.n_turbines', 'H2.N_T')
        self.connect('power_scaling.machine_rating', 'H2.P_rated')
        self.connect('FarmAEP.farm_power', 'H2.farm_power')
        #self.connect('indep2.transm_electrical_efficiency', 'H2.transmission_efficiency')

        self.connect('H2.annual_H2', 'LCoH.annual_H2')
        self.connect('H2.H2_CAPEX', 'LCoH.H2_CAPEX')
        self.connect('H2.H2_OPEX', 'LCoH.H2_OPEX')
        self.connect('indep2.interest_rate', 'LCoH.interest_rate')
        self.connect('indep2.operational_lifetime', 'LCoH.operational_lifetime')
        self.connect('Costs.investment_costs', 'LCoH.investment_costs')
        self.connect('OandM.annual_cost_O&M', 'LCoH.oandm_costs')
        self.connect('Costs.decommissioning_costs', 'LCoH.decommissioning_costs')






        ## Subsystem and Connections for Objective and Constraints ##
        #self.add_subsystem('obj', ExecComp('f=lcoe'))  # Reference value
        #self.connect('lcoe.LCOE', 'obj.lcoe')

        self.add_subsystem('obj', ExecComp('f=-1*IRR'))  # Reference value
        self.connect('FarmIRR.IRR', 'obj.IRR')

        ### For SLSQP ###

        #self.add_subsystem('c1', ExecComp('tip_deflection = deflection*63.0/turbine_radius/7.07'))  # Reference value
        #self.connect('rna.tip_deflection', 'c1.deflection')
        #self.connect('rad_scaling.turbine_radius', 'c1.turbine_radius')

        #self.add_subsystem('c2', ExecComp('ramp = ramp_90/15.0'))  # Reference value
        #self.connect('single_turbine.ramp_90', 'c2.ramp_90')




        '''
        self.add_subsystem('c1', ExecComp('tip_deflection=deflection/7.07'))  # Reference value
        self.connect('rna.tip_deflection', 'c1.deflection')

        self.add_subsystem('c2', ExecComp('Spar_stress=max_stress_spar/1047'))  # Reference value
        self.connect('rna.max_stress_spar', 'c2.max_stress_spar')

        self.add_subsystem('c3', ExecComp('Skin_stress=max_stress_skin/700'))  # Reference value
        self.connect('rna.max_stress_skin', 'c3.max_stress_skin')

        self.add_subsystem('c4', ExecComp('Te_Reinf_stress=max_stress_te_reinf/702'))  # Reference value
        self.connect('rna.max_stress_te_reinf', 'c4.max_stress_te_reinf')'''

        ### For GA ###
        '''

        self.add_subsystem('c1', ExecComp('tip_deflection=deflection'))  # Reference value
        self.connect('rna.tip_deflection', 'c1.deflection')

        self.add_subsystem('c2', ExecComp('Spar_stress=max_stress_spar'))  # Reference value
        self.connect('rna.max_stress_spar', 'c2.max_stress_spar')

        self.add_subsystem('c3', ExecComp('Skin_stress=max_stress_skin'))  # Reference value
        self.connect('rna.max_stress_skin', 'c3.max_stress_skin')

        self.add_subsystem('c4', ExecComp('Te_Reinf_stress=max_stress_te_reinf'))  # Reference value
        self.connect('rna.max_stress_te_reinf', 'c4.max_stress_te_reinf')'''




<|MERGE_RESOLUTION|>--- conflicted
+++ resolved
@@ -75,13 +75,8 @@
 
         indep2.add_output("areas", val=areas)
         indep2.add_output('layout', val=layout)
-<<<<<<< HEAD
         indep2.add_output('turbine_rad', val=198/198.0)
         indep2.add_output('rated_power', val=10/10.0)
-=======
-        indep2.add_output('turbine_rad', val=1.111)
-        indep2.add_output('rated_power', val=1)
->>>>>>> ec197fe2
         indep2.add_output('scaling_factor', val=1)
         # indep2.add_output('turbine_radius', val=63.0)
         # indep2.add_output('turbine_radius', val=120.0)d
